""" Test functions for stats module

    WRITTEN BY LOUIS LUANGKESORN <lluang@yahoo.com> FOR THE STATS MODULE
    BASED ON WILKINSON'S STATISTICS QUIZ
    http://www.stanford.edu/~clint/bench/wilk.txt

    Additional tests by a host of SciPy developers.
"""
from __future__ import division, print_function, absolute_import

import sys

from numpy.testing import TestCase, assert_, assert_equal, \
    assert_almost_equal, assert_array_almost_equal, assert_array_equal, \
    assert_approx_equal, assert_raises, run_module_suite, \
    assert_allclose, dec
from numpy import array, arange, float32, float64, power
import numpy as np

import scipy.stats as stats


""" Numbers in docstrings begining with 'W' refer to the section numbers
    and headings found in the STATISTICS QUIZ of Leland Wilkinson.  These are
    considered to be essential functionality.  True testing and
    evaluation of a statistics package requires use of the
    NIST Statistical test data.  See McCoullough(1999) Assessing The Reliability
    of Statistical Software for a test methodology and its
    implementation in testing SAS, SPSS, and S-Plus
"""

##  Datasets
##  These data sets are from the nasty.dat sets used by Wilkinson
##  for MISS, need to be able to represent missing values
##  For completeness, I should write the relevant tests and count them as failures
##  Somewhat acceptable, since this is still beta software.  It would count as a
##  good target for 1.0 status
X = array([1,2,3,4,5,6,7,8,9],float)
ZERO= array([0,0,0,0,0,0,0,0,0], float)
#MISS=array([.,.,.,.,.,.,.,.,.], float)
BIG=array([99999991,99999992,99999993,99999994,99999995,99999996,99999997,99999998,99999999],float)
LITTLE=array([0.99999991,0.99999992,0.99999993,0.99999994,0.99999995,0.99999996,0.99999997,0.99999998,0.99999999],float)
HUGE=array([1e+12,2e+12,3e+12,4e+12,5e+12,6e+12,7e+12,8e+12,9e+12],float)
TINY=array([1e-12,2e-12,3e-12,4e-12,5e-12,6e-12,7e-12,8e-12,9e-12],float)
ROUND=array([0.5,1.5,2.5,3.5,4.5,5.5,6.5,7.5,8.5],float)
X2 = X * X
X3 = X2 * X
X4 = X3 * X
X5 = X4 * X
X6 = X5 * X
X7 = X6 * X
X8 = X7 * X
X9 = X8 * X

class TestRound(TestCase):
    """ W.II. ROUND

        You should get the numbers 1 to 9.  Many language compilers,
        such as Turbo Pascal and Lattice C, fail this test (they round
        numbers inconsistently). Needless to say, statical packages
        written in these languages may fail the test as well.  You can
        also check the following expressions:
            Y = INT(2.6*7 -0.2)                   (Y should be 18)
            Y = 2-INT(EXP(LOG(SQR(2)*SQR(2))))    (Y should be 0)
            Y = INT(3-EXP(LOG(SQR(2)*SQR(2))))    (Y should be 1)
        INT is the integer function.  It converts decimal numbers to
        integers by throwing away numbers after the decimal point.  EXP
        is exponential, LOG is logarithm, and SQR is suqare root.  You may
        have to substitute similar names for these functions for different
        packages.  Since the square of a square root should return the same
        number, and the exponential of a log should return the same number,
        we should get back a 2 from this function of functions.  By taking
        the integer result and subtracting from 2, we are exposing the
        roundoff errors.  These simple functions are at the heart of
        statistical calculations.
    """

    def test_rounding0(self):
        """ W.II.A.0. Print ROUND with only one digit.

            You should get the numbers 1 to 9.  Many language compilers,
            such as Turbo Pascal and Lattice C, fail this test (they round
            numbers inconsistently). Needless to say, statical packages
            written in these languages may fail the test as well.
        """
        if sys.version_info[0] >= 3:
            # round to even
            for i in range(0,9):
                y = round(ROUND[i])
                assert_equal(y, 2*((i+1)//2))
        else:
            for i in range(0,9):
                y = round(ROUND[i])
                assert_equal(y,i+1)

    def test_rounding1(self):
        """ W.II.A.1. Y = INT(2.6*7 -0.2) (Y should be 18)"""
        y = int(2.6*7 -0.2)
        assert_equal(y, 18)

    def test_rounding2(self):
        """ W.II.A.2. Y = 2-INT(EXP(LOG(SQR(2)*SQR(2))))   (Y should be 0)"""
        y=2-int(np.exp(np.log(np.sqrt(2.)*np.sqrt(2.))))
        assert_equal(y,0)

    def test_rounding3(self):
        """ W.II.A.3. Y = INT(3-EXP(LOG(SQR(2)*SQR(2))))    (Y should be 1)"""
        y=(int(round((3-np.exp(np.log(np.sqrt(2.0)*np.sqrt(2.0)))))))
        assert_equal(y,1)

class TestBasicStats(TestCase):
    """ W.II.C. Compute basic statistic on all the variables.

        The means should be the fifth value of all the variables (case FIVE).
        The standard deviations should be "undefined" or missing for MISS,
        0 for ZERO, and 2.738612788 (times 10 to a power) for all the other variables.
        II. C. Basic Statistics
    """

    dprec = np.finfo(np.float64).precision

    # Really need to write these tests to handle missing values properly
    def test_tmeanX(self):
        y = stats.tmean(X, (2, 8), (True, True))
        assert_approx_equal(y, 5.0, significant=TestBasicStats.dprec)

    def test_tvarX(self):
        y = stats.tvar(X, (2, 8), (True, True))
        assert_approx_equal(y, 4.6666666666666661,
                            significant=TestBasicStats.dprec)

    def test_tstdX(self):
        y = stats.tstd(X, (2, 8), (True, True))
        assert_approx_equal(y, 2.1602468994692865,
                            significant=TestBasicStats.dprec)



class TestNanFunc(TestCase):
    def __init__(self, *args, **kw):
        TestCase.__init__(self, *args, **kw)
        self.X = X.copy()

        self.Xall = X.copy()
        self.Xall[:] = np.nan

        self.Xsome = X.copy()
        self.Xsomet = X.copy()
        self.Xsome[0] = np.nan
        self.Xsomet = self.Xsomet[1:]

    def test_nanmean_none(self):
        """Check nanmean when no values are nan."""
        m = stats.nanmean(X)
        assert_approx_equal(m, X[4])

    def test_nanmean_some(self):
        """Check nanmean when some values only are nan."""
        m = stats.nanmean(self.Xsome)
        assert_approx_equal(m, 5.5)

    def test_nanmean_all(self):
        """Check nanmean when all values are nan."""
        olderr = np.seterr(all='ignore')
        try:
            m = stats.nanmean(self.Xall)
        finally:
            np.seterr(**olderr)
        assert_(np.isnan(m))

    def test_nanstd_none(self):
        """Check nanstd when no values are nan."""
        s = stats.nanstd(self.X)
        assert_approx_equal(s, np.std(self.X, ddof=1))

    def test_nanstd_some(self):
        """Check nanstd when some values only are nan."""
        s = stats.nanstd(self.Xsome)
        assert_approx_equal(s, np.std(self.Xsomet, ddof=1))

    def test_nanstd_all(self):
        """Check nanstd when all values are nan."""
        olderr = np.seterr(all='ignore')
        try:
            s = stats.nanstd(self.Xall)
        finally:
            np.seterr(**olderr)
        assert_(np.isnan(s))

    def test_nanstd_negative_axis(self):
        x = np.array([1, 2, 3])
        assert_equal(stats.nanstd(x, -1), 1)

    def test_nanmedian_none(self):
        """Check nanmedian when no values are nan."""
        m = stats.nanmedian(self.X)
        assert_approx_equal(m, np.median(self.X))

    def test_nanmedian_some(self):
        """Check nanmedian when some values only are nan."""
        m = stats.nanmedian(self.Xsome)
        assert_approx_equal(m, np.median(self.Xsomet))

    def test_nanmedian_all(self):
        """Check nanmedian when all values are nan."""
        m = stats.nanmedian(self.Xall)
        assert_(np.isnan(m))

    def test_nanmedian_scalars(self):
        """Check nanmedian for scalar inputs. See ticket #1098."""
        assert_equal(stats.nanmedian(1), np.median(1))
        assert_equal(stats.nanmedian(True), np.median(True))
        assert_equal(stats.nanmedian(np.array(1)), np.median(np.array(1)))
        assert_equal(stats.nanmedian(np.nan), np.median(np.nan))


class TestCorrPearsonr(TestCase):
    """ W.II.D. Compute a correlation matrix on all the variables.

        All the correlations, except for ZERO and MISS, shoud be exactly 1.
        ZERO and MISS should have undefined or missing correlations with the
        other variables.  The same should go for SPEARMAN corelations, if
        your program has them.
    """
    def test_pXX(self):
        y = stats.pearsonr(X,X)
        r = y[0]
        assert_approx_equal(r,1.0)

    def test_pXBIG(self):
        y = stats.pearsonr(X,BIG)
        r = y[0]
        assert_approx_equal(r,1.0)

    def test_pXLITTLE(self):
        y = stats.pearsonr(X,LITTLE)
        r = y[0]
        assert_approx_equal(r,1.0)

    def test_pXHUGE(self):
        y = stats.pearsonr(X,HUGE)
        r = y[0]
        assert_approx_equal(r,1.0)

    def test_pXTINY(self):
        y = stats.pearsonr(X,TINY)
        r = y[0]
        assert_approx_equal(r,1.0)

    def test_pXROUND(self):
        y = stats.pearsonr(X,ROUND)
        r = y[0]
        assert_approx_equal(r,1.0)

    def test_pBIGBIG(self):
        y = stats.pearsonr(BIG,BIG)
        r = y[0]
        assert_approx_equal(r,1.0)

    def test_pBIGLITTLE(self):
        y = stats.pearsonr(BIG,LITTLE)
        r = y[0]
        assert_approx_equal(r,1.0)

    def test_pBIGHUGE(self):
        y = stats.pearsonr(BIG,HUGE)
        r = y[0]
        assert_approx_equal(r,1.0)

    def test_pBIGTINY(self):
        y = stats.pearsonr(BIG,TINY)
        r = y[0]
        assert_approx_equal(r,1.0)

    def test_pBIGROUND(self):
        y = stats.pearsonr(BIG,ROUND)
        r = y[0]
        assert_approx_equal(r,1.0)

    def test_pLITTLELITTLE(self):
        y = stats.pearsonr(LITTLE,LITTLE)
        r = y[0]
        assert_approx_equal(r,1.0)

    def test_pLITTLEHUGE(self):
        y = stats.pearsonr(LITTLE,HUGE)
        r = y[0]
        assert_approx_equal(r,1.0)

    def test_pLITTLETINY(self):
        y = stats.pearsonr(LITTLE,TINY)
        r = y[0]
        assert_approx_equal(r,1.0)

    def test_pLITTLEROUND(self):
        y = stats.pearsonr(LITTLE,ROUND)
        r = y[0]
        assert_approx_equal(r,1.0)

    def test_pHUGEHUGE(self):
        y = stats.pearsonr(HUGE,HUGE)
        r = y[0]
        assert_approx_equal(r,1.0)

    def test_pHUGETINY(self):
        y = stats.pearsonr(HUGE,TINY)
        r = y[0]
        assert_approx_equal(r,1.0)

    def test_pHUGEROUND(self):
        y = stats.pearsonr(HUGE,ROUND)
        r = y[0]
        assert_approx_equal(r,1.0)

    def test_pTINYTINY(self):
        y = stats.pearsonr(TINY,TINY)
        r = y[0]
        assert_approx_equal(r,1.0)

    def test_pTINYROUND(self):
        y = stats.pearsonr(TINY,ROUND)
        r = y[0]
        assert_approx_equal(r,1.0)

    def test_pROUNDROUND(self):
        y = stats.pearsonr(ROUND,ROUND)
        r = y[0]
        assert_approx_equal(r,1.0)

    def test_r_exactly_pos1(self):
        a = arange(3.0)
        b = a
        r, prob = stats.pearsonr(a,b)
        assert_equal(r, 1.0)
        assert_equal(prob, 0.0)

    def test_r_exactly_neg1(self):
        a = arange(3.0)
        b = -a
        r, prob = stats.pearsonr(a,b)
        assert_equal(r, -1.0)
        assert_equal(prob, 0.0)

class TestFisherExact(TestCase):
    """Some tests to show that fisher_exact() works correctly.

    Note that in SciPy 0.9.0 this was not working well for large numbers due to
    inaccuracy of the hypergeom distribution (see #1218). Fixed now.

    Also note that R and Scipy have different argument formats for their
    hypergeometric distribution functions.

    R:
    > phyper(18999, 99000, 110000, 39000, lower.tail = FALSE)
    [1] 1.701815e-09
    """
    def test_basic(self):
        fisher_exact = stats.fisher_exact

        res = fisher_exact([[14500, 20000], [30000, 40000]])[1]
        assert_approx_equal(res, 0.01106, significant=4)
        res = fisher_exact([[100, 2], [1000, 5]])[1]
        assert_approx_equal(res, 0.1301, significant=4)
        res = fisher_exact([[2, 7], [8, 2]])[1]
        assert_approx_equal(res, 0.0230141, significant=6)
        res = fisher_exact([[5, 1], [10, 10]])[1]
        assert_approx_equal(res, 0.1973244, significant=6)
        res = fisher_exact([[5, 15], [20, 20]])[1]
        assert_approx_equal(res, 0.0958044, significant=6)
        res = fisher_exact([[5, 16], [20, 25]])[1]
        assert_approx_equal(res, 0.1725862, significant=6)
        res = fisher_exact([[10, 5], [10, 1]])[1]
        assert_approx_equal(res, 0.1973244, significant=6)
        res = fisher_exact([[5, 0], [1, 4]])[1]
        assert_approx_equal(res, 0.04761904, significant=6)
        res = fisher_exact([[0, 1], [3, 2]])[1]
        assert_approx_equal(res, 1.0)
        res = fisher_exact([[0, 2], [6, 4]])[1]
        assert_approx_equal(res, 0.4545454545)
        res = fisher_exact([[2, 7], [8, 2]])
        assert_approx_equal(res[1], 0.0230141, significant=6)
        assert_approx_equal(res[0], 4.0 / 56)

    def test_precise(self):
        fisher_exact = stats.fisher_exact

        # results from R
        #
        # R defines oddsratio differently (see Notes section of fisher_exact
        # docstring), so those will not match.  We leave them in anyway, in
        # case they will be useful later on. We test only the p-value.
        tablist = [
            ([[100, 2], [1000, 5]], (2.505583993422285e-001,  1.300759363430016e-001)),
            ([[2, 7], [8, 2]], (8.586235135736206e-002,  2.301413756522114e-002)),
            ([[5, 1], [10, 10]], (4.725646047336584e+000,  1.973244147157190e-001)),
            ([[5, 15], [20, 20]], (3.394396617440852e-001,  9.580440012477637e-002)),
            ([[5, 16], [20, 25]], (3.960558326183334e-001,  1.725864953812994e-001)),
            ([[10, 5], [10, 1]], (2.116112781158483e-001,  1.973244147157190e-001)),
            ([[10, 5], [10, 0]], (0.000000000000000e+000,  6.126482213438734e-002)),
            ([[5, 0], [1, 4]], (np.inf,  4.761904761904762e-002)),
            ([[0, 5], [1, 4]], (0.000000000000000e+000,  1.000000000000000e+000)),
            ([[5, 1], [0, 4]], (np.inf,  4.761904761904758e-002)),
            ([[0, 1], [3, 2]], (0.000000000000000e+000,  1.000000000000000e+000))
            ]
        for table, res_r in tablist:
            res = stats.fisher_exact(np.asarray(table))
            np.testing.assert_almost_equal(res[1], res_r[1], decimal=11,
                                           verbose=True)

    @dec.slow
    def test_large_numbers(self):
        # Test with some large numbers. Regression test for #1401
        pvals = [5.56e-11, 2.666e-11, 1.363e-11]  # from R
        for pval, num in zip(pvals, [75, 76, 77]):
            res = stats.fisher_exact([[17704, 496], [1065, num]])[1]
            assert_approx_equal(res, pval, significant=4)

        res = stats.fisher_exact([[18000, 80000], [20000, 90000]])[1]
        assert_approx_equal(res, 0.2751, significant=4)

    def test_raises(self):
        # test we raise an error for wrong shape of input.
        assert_raises(ValueError, stats.fisher_exact,
                      np.arange(6).reshape(2, 3))

    def test_row_or_col_zero(self):
        tables = ([[0, 0], [5, 10]],
                  [[5, 10], [0, 0]],
                  [[0, 5], [0, 10]],
                  [[5, 0], [10, 0]])
        for table in tables:
            oddsratio, pval = stats.fisher_exact(table)
            assert_equal(pval, 1.0)
            assert_equal(oddsratio, np.nan)

    def test_less_greater(self):
        tables = (
            # Some tables to compare with R:
            [[2, 7], [8, 2]],
            [[200, 7], [8, 300]],
            [[28, 21], [6, 1957]],
            [[190, 800], [200, 900]],
            # Some tables with simple exact values
            # (includes regression test for ticket #1568):
            [[0, 2], [3, 0]],
            [[1, 1], [2, 1]],
            [[2, 0], [1, 2]],
            [[0, 1], [2, 3]],
            [[1, 0], [1, 4]],
            )
        pvals = (
            # from R:
            [0.018521725952066501, 0.9990149169715733],
            [1.0, 2.0056578803889148e-122],
            [1.0, 5.7284374608319831e-44],
            [0.7416227, 0.2959826],
            # Exact:
            [0.1, 1.0],
            [0.7, 0.9],
            [1.0, 0.3],
            [2./3, 1.0],
            [1.0, 1./3],
            )
        for table, pval in zip(tables, pvals):
            res = []
            res.append(stats.fisher_exact(table, alternative="less")[1])
            res.append(stats.fisher_exact(table, alternative="greater")[1])
            assert_allclose(res, pval, atol=0, rtol=1e-7)


class TestCorrSpearmanr(TestCase):
    """ W.II.D. Compute a correlation matrix on all the variables.

        All the correlations, except for ZERO and MISS, shoud be exactly 1.
        ZERO and MISS should have undefined or missing correlations with the
        other variables.  The same should go for SPEARMAN corelations, if
        your program has them.
    """
    def test_sXX(self):
        y = stats.spearmanr(X,X)
        r = y[0]
        assert_approx_equal(r,1.0)

    def test_sXBIG(self):
        y = stats.spearmanr(X,BIG)
        r = y[0]
        assert_approx_equal(r,1.0)

    def test_sXLITTLE(self):
        y = stats.spearmanr(X,LITTLE)
        r = y[0]
        assert_approx_equal(r,1.0)

    def test_sXHUGE(self):
        y = stats.spearmanr(X,HUGE)
        r = y[0]
        assert_approx_equal(r,1.0)

    def test_sXTINY(self):
        y = stats.spearmanr(X,TINY)
        r = y[0]
        assert_approx_equal(r,1.0)

    def test_sXROUND(self):
        y = stats.spearmanr(X,ROUND)
        r = y[0]
        assert_approx_equal(r,1.0)

    def test_sBIGBIG(self):
        y = stats.spearmanr(BIG,BIG)
        r = y[0]
        assert_approx_equal(r,1.0)

    def test_sBIGLITTLE(self):
        y = stats.spearmanr(BIG,LITTLE)
        r = y[0]
        assert_approx_equal(r,1.0)

    def test_sBIGHUGE(self):
        y = stats.spearmanr(BIG,HUGE)
        r = y[0]
        assert_approx_equal(r,1.0)

    def test_sBIGTINY(self):
        y = stats.spearmanr(BIG,TINY)
        r = y[0]
        assert_approx_equal(r,1.0)

    def test_sBIGROUND(self):
        y = stats.spearmanr(BIG,ROUND)
        r = y[0]
        assert_approx_equal(r,1.0)

    def test_sLITTLELITTLE(self):
        y = stats.spearmanr(LITTLE,LITTLE)
        r = y[0]
        assert_approx_equal(r,1.0)

    def test_sLITTLEHUGE(self):
        y = stats.spearmanr(LITTLE,HUGE)
        r = y[0]
        assert_approx_equal(r,1.0)

    def test_sLITTLETINY(self):
        y = stats.spearmanr(LITTLE,TINY)
        r = y[0]
        assert_approx_equal(r,1.0)

    def test_sLITTLEROUND(self):
        y = stats.spearmanr(LITTLE,ROUND)
        r = y[0]
        assert_approx_equal(r,1.0)

    def test_sHUGEHUGE(self):
        y = stats.spearmanr(HUGE,HUGE)
        r = y[0]
        assert_approx_equal(r,1.0)

    def test_sHUGETINY(self):
        y = stats.spearmanr(HUGE,TINY)
        r = y[0]
        assert_approx_equal(r,1.0)

    def test_sHUGEROUND(self):
        y = stats.spearmanr(HUGE,ROUND)
        r = y[0]
        assert_approx_equal(r,1.0)

    def test_sTINYTINY(self):
        y = stats.spearmanr(TINY,TINY)
        r = y[0]
        assert_approx_equal(r,1.0)

    def test_sTINYROUND(self):
        y = stats.spearmanr(TINY,ROUND)
        r = y[0]
        assert_approx_equal(r,1.0)

    def test_sROUNDROUND(self):
        y = stats.spearmanr(ROUND,ROUND)
        r = y[0]
        assert_approx_equal(r,1.0)

class TestCorrSpearmanrTies(TestCase):
    """Some tests of tie-handling by the spearmanr function."""

    def test_tie1(self):
        # Data
        x = [1.0, 2.0, 3.0, 4.0]
        y = [1.0, 2.0, 2.0, 3.0]
        # Ranks of the data, with tie-handling.
        xr = [1.0, 2.0, 3.0, 4.0]
        yr = [1.0, 2.5, 2.5, 4.0]
        # Result of spearmanr should be the same as applying
        # pearsonr to the ranks.
        sr = stats.spearmanr(x, y)
        pr = stats.pearsonr(xr, yr)
        assert_almost_equal(sr, pr)


##    W.II.E.  Tabulate X against X, using BIG as a case weight.  The values
##    should appear on the diagonal and the total should be 899999955.
##    If the table cannot hold these values, forget about working with
##    census data.  You can also tabulate HUGE against TINY.  There is no
##    reason a tabulation program should not be able to distinguish
##    different values regardless of their magnitude.

### I need to figure out how to do this one.


@dec.knownfailureif(sys.version[:3] < '2.5', "Can't index array with np.int64")
def test_kendalltau():
    """Some tests for kendalltau."""

    # with some ties
    x1 = [12, 2, 1, 12, 2]
    x2 = [1, 4, 7, 1, 0]
    expected = (-0.47140452079103173, 0.24821309157521476)
    res = stats.kendalltau(x1, x2)
    assert_approx_equal(res[0], expected[0])
    assert_approx_equal(res[1], expected[1])

    # check two different sort methods
    assert_approx_equal(stats.kendalltau(x1, x2, initial_lexsort=False)[1],
                        stats.kendalltau(x1, x2, initial_lexsort=True)[1])

    # and with larger arrays
    np.random.seed(7546)
    x = np.array([np.random.normal(loc=1, scale=1, size=500),
                np.random.normal(loc=1, scale=1, size=500)])
    corr = [[1.0, 0.3],
            [0.3, 1.0]]
    x = np.dot(np.linalg.cholesky(corr), x)
    expected = (0.19291382765531062, 1.1337108207276285e-10)
    res = stats.kendalltau(x[0], x[1])
    assert_approx_equal(res[0], expected[0])
    assert_approx_equal(res[1], expected[1])

    # and do we get a tau of 1 for identical inputs?
    assert_approx_equal(stats.kendalltau([1,1,2], [1,1,2])[0], 1.0)


class TestRegression(TestCase):
    def test_linregressBIGX(self):
        """ W.II.F.  Regress BIG on X.

            The constant should be 99999990 and the regression coefficient should be 1.
        """
        y = stats.linregress(X,BIG)
        intercept = y[1]
        r=y[2]
        assert_almost_equal(intercept,99999990)
        assert_almost_equal(r,1.0)

##     W.IV.A. Take the NASTY dataset above.  Use the variable X as a
##     basis for computing polynomials.  Namely, compute X1=X, X2=X*X,
##     X3=X*X*X, and so on up to 9 products.  Use the algebraic
##     transformation language within the statistical package itself.  You
##     will end up with 9 variables.  Now regress X1 on X2-X9 (a perfect
##     fit).  If the package balks (singular or roundoff error messages),
##     try X1 on X2-X8, and so on.  Most packages cannot handle more than
##     a few polynomials.
##     Scipy's stats.py does not seem to handle multiple linear regression
##     The datasets X1 . . X9 are at the top of the file.


    def test_regressXX(self):
        """ W.IV.B.  Regress X on X.

            The constant should be exactly 0 and the regression coefficient should be 1.
            This is a perfectly valid regression.  The program should not complain.
        """
        y = stats.linregress(X,X)
        intercept = y[1]
        r=y[2]
        assert_almost_equal(intercept,0.0)
        assert_almost_equal(r,1.0)
##     W.IV.C. Regress X on BIG and LITTLE (two predictors).  The program
##     should tell you that this model is "singular" because BIG and
##     LITTLE are linear combinations of each other.  Cryptic error
##     messages are unacceptable here.  Singularity is the most
##     fundamental regression error.
### Need to figure out how to handle multiple linear regression.  Not obvious

    def test_regressZEROX(self):
        """ W.IV.D. Regress ZERO on X.

            The program should inform you that ZERO has no variance or it should
            go ahead and compute the regression and report a correlation and
            total sum of squares of exactly 0.
        """
        y = stats.linregress(X,ZERO)
        intercept = y[1]
        r=y[2]
        assert_almost_equal(intercept,0.0)
        assert_almost_equal(r,0.0)

    def test_regress_simple(self):
        """Regress a line with sinusoidal noise."""
        x = np.linspace(0, 100, 100)
        y = 0.2 * np.linspace(0, 100, 100) + 10
        y += np.sin(np.linspace(0, 20, 100))

        res = stats.linregress(x, y)
        assert_almost_equal(res[4], 2.3957814497838803e-3) #4.3609875083149268e-3)

    def test_regress_simple_onearg_rows(self):
        """Regress a line with sinusoidal noise, with a single input of shape
        (2, N).
        """
        x = np.linspace(0, 100, 100)
        y = 0.2 * np.linspace(0, 100, 100) + 10
        y += np.sin(np.linspace(0, 20, 100))
        rows = np.vstack((x, y))

        res = stats.linregress(rows)
        assert_almost_equal(res[4], 2.3957814497838803e-3) #4.3609875083149268e-3)

    def test_regress_simple_onearg_cols(self):
        """Regress a line with sinusoidal noise, with a single input of shape
        (N, 2).
        """
        x = np.linspace(0, 100, 100)
        y = 0.2 * np.linspace(0, 100, 100) + 10
        y += np.sin(np.linspace(0, 20, 100))
        cols = np.hstack((np.expand_dims(x, 1), np.expand_dims(y, 1)))

        res = stats.linregress(cols)
        assert_almost_equal(res[4], 2.3957814497838803e-3) #4.3609875083149268e-3)

    def test_regress_shape_error(self):
        """Check that a single input argument to linregress with wrong shape
        results in a ValueError."""
        assert_raises(ValueError, stats.linregress, np.ones((3, 3)))

    def test_linregress(self):
        '''compared with multivariate ols with pinv'''
        x = np.arange(11)
        y = np.arange(5,16)
        y[[(1),(-2)]] -= 1
        y[[(0),(-1)]] += 1

        res = (1.0, 5.0, 0.98229948625750, 7.45259691e-008, 0.063564172616372733)
        assert_array_almost_equal(stats.linregress(x,y),res,decimal=14)

class TestHistogram(TestCase):
    """ Tests that histogram works as it should, and keeps old behaviour
    """
    # what is untested:
    # - multidimensional arrays (since 'a' is ravel'd as the first line in the method)
    # - very large arrays
    # - Nans, Infs, empty and otherwise bad inputs

    # sample arrays to test the histogram with
    low_values = np.array([0.2, 0.3, 0.4, 0.5, 0.5, 0.6, 0.7, 0.8, 0.9, 1.1, 1.2],
                          dtype=float) # 11 values
    high_range = np.array([2, 3, 4, 2, 21, 32, 78, 95, 65, 66, 66, 66, 66, 4],
                          dtype=float) # 14 values
    low_range = np.array([2, 3, 3, 2, 3, 2.4, 2.1, 3.1, 2.9, 2.6, 2.7, 2.8, 2.2, 2.001],
                         dtype=float) # 14 values
    few_values = np.array([2.0, 3.0, -1.0, 0.0], dtype=float) # 4 values

    def test_simple(self):
        """ Tests that each of the tests works as expected with default params
        """
        # basic tests, with expected results (no weighting)
        # results taken from the previous (slower) version of histogram
        basic_tests = ((self.low_values, (np.array([ 1.,  1.,  1.,  2.,  2.,
                                                     1.,  1.,  0.,  1.,  1.]),
                                          0.14444444444444446, 0.11111111111111112, 0)),
                       (self.high_range, (np.array([ 5.,  0.,  1.,  1.,  0.,
                                                     0.,  5.,  1.,  0.,  1.]),
                                          -3.1666666666666661, 10.333333333333332, 0)),
                       (self.low_range, (np.array([ 3.,  1.,  1.,  1.,  0.,  1.,
                                                    1.,  2.,  3.,  1.]),
                                         1.9388888888888889, 0.12222222222222223, 0)),
                       (self.few_values, (np.array([ 1.,  0.,  1.,  0.,  0.,  0.,
                                                     0.,  1.,  0.,  1.]),
                                          -1.2222222222222223, 0.44444444444444448, 0)),
                       )
        for inputs, expected_results in basic_tests:
            given_results = stats.histogram(inputs)
            assert_array_almost_equal(expected_results[0], given_results[0],
                                      decimal=2)
            for i in range(1, 4):
                assert_almost_equal(expected_results[i], given_results[i],
                                    decimal=2)

    def test_weighting(self):
        """ Tests that weights give expected histograms
        """
        # basic tests, with expected results, given a set of weights
        # weights used (first n are used for each test, where n is len of array) (14 values)
        weights = np.array([1., 3., 4.5, 0.1, -1.0, 0.0, 0.3, 7.0, 103.2, 2, 40, 0, 0, 1])
        # results taken from the numpy version of histogram
        basic_tests = ((self.low_values, (np.array([  4.0,  0.0,  4.5,  -0.9,  0.0,
                                                      0.3,110.2,  0.0,  0.0,  42.0]),
                                          0.2, 0.1, 0)),
                       (self.high_range, (np.array([  9.6,  0. ,  -1. ,  0. ,  0. ,
                                                      0. ,145.2,   0. ,  0.3,  7. ]),
                                          2.0, 9.3, 0)),
                       (self.low_range, (np.array([ 2.4,  0. ,  0. ,   0. ,  0. ,
                                                    2. , 40. ,  0. , 103.2, 13.5]),
                                         2.0, 0.11, 0)),
                       (self.few_values, (np.array([ 4.5,  0. ,  0.1,  0. ,  0. ,  0. ,
                                                     0. ,  1. ,  0. ,  3. ]),
                                          -1., 0.4, 0)),

                       )
        for inputs, expected_results in basic_tests:
            # use the first lot of weights for test
            # default limits given to reproduce output of numpy's test better
            given_results = stats.histogram(inputs, defaultlimits=(inputs.min(),
                                                                   inputs.max()),
                                            weights=weights[:len(inputs)])
            assert_array_almost_equal(expected_results[0], given_results[0],
                                      decimal=2)
            for i in range(1, 4):
                assert_almost_equal(expected_results[i], given_results[i],
                                    decimal=2)

    def test_reduced_bins(self):
        """ Tests that reducing the number of bins produces expected results
        """
        # basic tests, with expected results (no weighting),
        # except number of bins is halved to 5
        # results taken from the previous (slower) version of histogram
        basic_tests = ((self.low_values, (np.array([ 2.,  3.,  3.,  1.,  2.]),
                                          0.075000000000000011, 0.25, 0)),
                       (self.high_range, (np.array([ 5.,  2.,  0.,  6.,  1.]),
                                          -9.625, 23.25, 0)),
                       (self.low_range, (np.array([ 4.,  2.,  1.,  3.,  4.]),
                                         1.8625, 0.27500000000000002, 0)),
                       (self.few_values, (np.array([ 1.,  1.,  0.,  1.,  1.]),
                                          -1.5, 1.0, 0)),
                       )
        for inputs, expected_results in basic_tests:
            given_results = stats.histogram(inputs, numbins=5)
            assert_array_almost_equal(expected_results[0], given_results[0],
                                      decimal=2)
            for i in range(1, 4):
                assert_almost_equal(expected_results[i], given_results[i],
                                    decimal=2)

    def test_increased_bins(self):
        """ Tests that increasing the number of bins produces expected results
        """
        # basic tests, with expected results (no weighting),
        # except number of bins is double to 20
        # results taken from the previous (slower) version of histogram
        basic_tests = ((self.low_values, (np.array([ 1.,  0.,  1.,  0.,  1.,
                                                     0.,  2.,  0.,  1.,  0.,
                                                     1.,  1.,  0.,  1.,  0.,
                                                     0.,  0.,  1.,  0.,  1.]),
                                          0.1736842105263158, 0.052631578947368418, 0)),
                       (self.high_range, (np.array([ 5.,  0.,  0.,  0.,  1.,
                                                     0.,  1.,  0.,  0.,  0.,
                                                     0.,  0.,  0.,  5.,  0.,
                                                     0.,  1.,  0.,  0.,  1.]),
                                          -0.44736842105263142, 4.8947368421052628, 0)),
                       (self.low_range, (np.array([ 3.,  0.,  1.,  1.,  0.,  0.,
                                                    0.,  1.,  0.,  0.,  1.,  0.,
                                                    1., 0.,  1.,  0.,  1.,  3.,
                                                    0.,  1.]),
                                         1.9710526315789474, 0.057894736842105263, 0)),
                       (self.few_values, (np.array([ 1.,  0.,  0.,  0.,  0.,  1.,
                                                     0.,  0.,  0.,  0.,  0.,  0.,
                                                     0.,  0.,  1.,  0.,  0.,  0.,
                                                     0.,  1.]),
                                          -1.1052631578947367, 0.21052631578947367, 0)),
                       )
        for inputs, expected_results in basic_tests:
            given_results = stats.histogram(inputs, numbins=20)
            assert_array_almost_equal(expected_results[0], given_results[0],
                                      decimal=2)
            for i in range(1, 4):
                assert_almost_equal(expected_results[i], given_results[i],
                                    decimal=2)


def test_cumfreq():
    x = [1, 4, 2, 1, 3, 1]
    cumfreqs, lowlim, binsize, extrapoints = stats.cumfreq(x, numbins=4)
    assert_array_almost_equal(cumfreqs, np.array([ 3.,  4.,  5.,  6.]))
    cumfreqs, lowlim, binsize, extrapoints = stats.cumfreq(x, numbins=4,
                                                      defaultreallimits=(1.5, 5))
    assert_(extrapoints==3)


def test_relfreq():
    a = np.array([1, 4, 2, 1, 3, 1])
    relfreqs, lowlim, binsize, extrapoints = stats.relfreq(a, numbins=4)
    assert_array_almost_equal(relfreqs, array([0.5, 0.16666667, 0.16666667, 0.16666667]))

    # check array_like input is accepted
    relfreqs2, lowlim, binsize, extrapoints = stats.relfreq([1, 4, 2, 1, 3, 1], numbins=4)
    assert_array_almost_equal(relfreqs, relfreqs2)


# Utility

def compare_results(res,desired):
    for i in range(len(desired)):
        assert_array_equal(res[i],desired[i])


##################################################
### Test for sum

class TestGMean(TestCase):

    def test_1D_list(self):
        a = (1,2,3,4)
        actual= stats.gmean(a)
        desired = power(1*2*3*4,1./4.)
        assert_almost_equal(actual, desired,decimal=14)

        desired1 = stats.gmean(a,axis=-1)
        assert_almost_equal(actual, desired1, decimal=14)

    def test_1D_array(self):
        a = array((1,2,3,4), float32)
        actual= stats.gmean(a)
        desired = power(1*2*3*4,1./4.)
        assert_almost_equal(actual, desired, decimal=7)

        desired1 = stats.gmean(a,axis=-1)
        assert_almost_equal(actual, desired1, decimal=7)

    def test_2D_array_default(self):
        a = array(((1,2,3,4),
                   (1,2,3,4),
                   (1,2,3,4)))
        actual= stats.gmean(a)
        desired = array((1,2,3,4))
        assert_array_almost_equal(actual, desired, decimal=14)

        desired1 = stats.gmean(a,axis=0)
        assert_array_almost_equal(actual, desired1, decimal=14)

    def test_2D_array_dim1(self):
        a = array(((1,2,3,4),
                   (1,2,3,4),
                   (1,2,3,4)))
        actual= stats.gmean(a, axis=1)
        v = power(1*2*3*4,1./4.)
        desired = array((v,v,v))
        assert_array_almost_equal(actual, desired, decimal=14)

    def test_large_values(self):
        a = array([1e100, 1e200, 1e300])
        actual = stats.gmean(a)
        assert_approx_equal(actual, 1e200, significant=14)

class TestHMean(TestCase):
    def test_1D_list(self):
        a = (1,2,3,4)
        actual= stats.hmean(a)
        desired =  4. / (1./1 + 1./2 + 1./3 + 1./4)
        assert_almost_equal(actual, desired, decimal=14)

        desired1 = stats.hmean(array(a),axis=-1)
        assert_almost_equal(actual, desired1, decimal=14)
    def test_1D_array(self):
        a = array((1,2,3,4), float64)
        actual= stats.hmean(a)
        desired =  4. / (1./1 + 1./2 + 1./3 + 1./4)
        assert_almost_equal(actual, desired, decimal=14)

        desired1 = stats.hmean(a,axis=-1)
        assert_almost_equal(actual, desired1, decimal=14)

    def test_2D_array_default(self):
        a = array(((1,2,3,4),
                   (1,2,3,4),
                   (1,2,3,4)))
        actual = stats.hmean(a)
        desired = array((1.,2.,3.,4.))
        assert_array_almost_equal(actual, desired, decimal=14)

        actual1 = stats.hmean(a,axis=0)
        assert_array_almost_equal(actual1, desired, decimal=14)

    def test_2D_array_dim1(self):
        a = array(((1,2,3,4),
                   (1,2,3,4),
                   (1,2,3,4)))

        v = 4. / (1./1 + 1./2 + 1./3 + 1./4)
        desired1 = array((v,v,v))
        actual1 = stats.hmean(a, axis=1)
        assert_array_almost_equal(actual1, desired1, decimal=14)


class TestScoreatpercentile(TestCase):
    def setUp(self):
        self.a1 = [3, 4, 5, 10, -3, -5, 6]
        self.a2 = [3, -6, -2, 8, 7, 4, 2, 1]
        self.a3 = [3., 4, 5, 10, -3, -5, -6, 7.0]

    def test_basic(self):
        x = arange(8) * 0.5
        assert_equal(stats.scoreatpercentile(x, 0), 0.)
        assert_equal(stats.scoreatpercentile(x, 100), 3.5)
        assert_equal(stats.scoreatpercentile(x, 50), 1.75)

    def test_2D(self):
        x = array([[1, 1, 1],
                   [1, 1, 1],
                   [4, 4, 3],
                   [1, 1, 1],
                   [1, 1, 1]])
        assert_array_equal(stats.scoreatpercentile(x, 50), [1, 1, 1])

    def test_fraction(self):
        scoreatperc = stats.scoreatpercentile

        # Test defaults
<<<<<<< HEAD
        assert_equal(scoreatperc(list(range(10)), 50), 4.5)
        assert_equal(scoreatperc(list(range(10)), 50, (2,7)), 4.5)
        assert_equal(scoreatperc(list(range(100)), 50, limit=(1, 8)), 4.5)
        assert_equal(scoreatperc(np.array([1, 10 ,100]), 50, (10,100)), 55)
        assert_equal(scoreatperc(np.array([1, 10 ,100]), 50, (1,10)), 5.5)

        # explicitly specify interpolation_method 'fraction' (the default)
        assert_equal(scoreatperc(list(range(10)), 50, interpolation_method='fraction'),
                     4.5)
        assert_equal(scoreatperc(list(range(10)), 50, limit=(2, 7),
                                 interpolation_method='fraction'),
                     4.5)
        assert_equal(scoreatperc(list(range(100)), 50, limit=(1, 8),
                                 interpolation_method='fraction'),
                     4.5)
        assert_equal(scoreatperc(np.array([1, 10 ,100]), 50, (10, 100),
                                 interpolation_method='fraction'),
                     55)
        assert_equal(scoreatperc(np.array([1, 10 ,100]), 50, (1,10),
                                 interpolation_method='fraction'),
                     5.5)
=======
        assert_equal(scoreatperc(range(10), 50), 4.5)
        assert_equal(scoreatperc(range(10), 50, (2, 7)), 4.5)
        assert_equal(scoreatperc(range(100), 50, limit=(1, 8)), 4.5)
        assert_equal(scoreatperc(np.array([1, 10, 100]), 50, (10, 100)), 55)
        assert_equal(scoreatperc(np.array([1, 10, 100]), 50, (1, 10)), 5.5)

        # explicitly specify interpolation_method 'fraction' (the default)
        assert_equal(scoreatperc(range(10), 50,
                                interpolation_method='fraction'), 4.5)
        assert_equal(scoreatperc(range(10), 50, limit=(2, 7),
                                 interpolation_method='fraction'), 4.5)
        assert_equal(scoreatperc(range(100), 50, limit=(1, 8),
                                 interpolation_method='fraction'), 4.5)
        assert_equal(scoreatperc(np.array([1, 10, 100]), 50, (10, 100),
                                 interpolation_method='fraction'), 55)
        assert_equal(scoreatperc(np.array([1, 10, 100]), 50, (1, 10),
                                 interpolation_method='fraction'), 5.5)
>>>>>>> 1cdd08b6

    def test_lower_higher(self):
        scoreatperc = stats.scoreatpercentile

        # interpolation_method 'lower'/'higher'
        assert_equal(scoreatperc(list(range(10)), 50,
                                 interpolation_method='lower'), 4)
        assert_equal(scoreatperc(list(range(10)), 50,
                                 interpolation_method='higher'), 5)
<<<<<<< HEAD
        assert_equal(scoreatperc(list(range(10)), 50, (2,7),
                                 interpolation_method='lower'), 4)
        assert_equal(scoreatperc(list(range(10)), 50, limit=(2,7),
                                 interpolation_method='higher'), 5)
        assert_equal(scoreatperc(list(range(100)), 50, (1,8),
                                 interpolation_method='lower'), 4)
        assert_equal(scoreatperc(list(range(100)), 50, (1,8),
=======
        assert_equal(scoreatperc(range(10), 50, (2, 7),
                                 interpolation_method='lower'), 4)
        assert_equal(scoreatperc(range(10), 50, limit=(2, 7),
                                 interpolation_method='higher'), 5)
        assert_equal(scoreatperc(range(100), 50, (1, 8),
                                 interpolation_method='lower'), 4)
        assert_equal(scoreatperc(range(100), 50, (1, 8),
>>>>>>> 1cdd08b6
                                 interpolation_method='higher'), 5)
        assert_equal(scoreatperc(np.array([1, 10, 100]), 50, (10, 100),
                                 interpolation_method='lower'), 10)
        assert_equal(scoreatperc(np.array([1, 10, 100]), 50, limit=(10, 100),
                                 interpolation_method='higher'), 100)
        assert_equal(scoreatperc(np.array([1, 10, 100]), 50, (1, 10),
                                 interpolation_method='lower'), 1)
        assert_equal(scoreatperc(np.array([1, 10, 100]), 50, limit=(1, 10),
                                 interpolation_method='higher'), 10)

    def test_sequence(self):
        x = arange(8) * 0.5
        assert_equal(stats.scoreatpercentile(x, [0, 100, 50]), [0, 3.5, 1.75])

    def test_axis(self):
        scoreatperc = stats.scoreatpercentile
        x = arange(12).reshape(3, 4)

        assert_equal(scoreatperc(x, (25, 50, 100)), [2.75, 5.5, 11.0])

        r0 = [[2, 3, 4, 5], [4, 5, 6, 7], [8, 9, 10, 11]]
        assert_equal(scoreatperc(x, (25, 50, 100), axis=0), r0)

        r1 = [[0.75, 4.75, 8.75], [1.5, 5.5, 9.5], [3, 7, 11]]
        assert_equal(scoreatperc(x, (25, 50, 100), axis=1), r1)

    def test_exception(self):
        assert_raises(ValueError, stats.scoreatpercentile, [1, 2], 56,
            interpolation_method='foobar')
        assert_raises(ValueError, stats.scoreatpercentile, [1], 101)
        assert_raises(ValueError, stats.scoreatpercentile, [1], -1)


class TestCMedian(TestCase):
    def test_basic(self):
        data = [1,2,3,1,5,3,6,4,3,2,4,3,5,2.0]
        assert_almost_equal(stats.cmedian(data,5),3.2916666666666665)
        assert_almost_equal(stats.cmedian(data,3),3.083333333333333)
        assert_almost_equal(stats.cmedian(data),3.0020020020020022)


class TestMode(TestCase):
    def test_basic(self):
        data1 = [3,5,1,10,23,3,2,6,8,6,10,6]
        vals = stats.mode(data1)
        assert_almost_equal(vals[0][0],6)
        assert_almost_equal(vals[1][0],3)


class TestVariability(TestCase):

    testcase = [1,2,3,4]

    def test_signaltonoise(self):
        """
        this is not in R, so used
        mean(testcase,axis=0)/(sqrt(var(testcase)*3/4)) """
        #y = stats.signaltonoise(self.shoes[0])
        #assert_approx_equal(y,4.5709967)
        y = stats.signaltonoise(self.testcase)
        assert_approx_equal(y,2.236067977)

    def test_sem(self):
        """
        this is not in R, so used
        sqrt(var(testcase)*3/4)/sqrt(3)
        """
        #y = stats.sem(self.shoes[0])
        #assert_approx_equal(y,0.775177399)
        y = stats.sem(self.testcase)
        assert_approx_equal(y,0.6454972244)

    def test_zmap(self):
        """
        not in R, so tested by using
        (testcase[i]-mean(testcase,axis=0))/sqrt(var(testcase)*3/4)
        """
        y = stats.zmap(self.testcase,self.testcase)
        desired = ([-1.3416407864999, -0.44721359549996 , 0.44721359549996 , 1.3416407864999])
        assert_array_almost_equal(desired,y,decimal=12)

    def test_zmap_axis(self):
        """Test use of 'axis' keyword in zmap."""
        x = np.array([[0.0, 0.0, 1.0, 1.0],
                      [1.0, 1.0, 1.0, 2.0],
                      [2.0, 0.0, 2.0, 0.0]])

        t1 = 1.0/np.sqrt(2.0/3)
        t2 = np.sqrt(3.)/3
        t3 = np.sqrt(2.)

        z0 = stats.zmap(x, x, axis=0)
        z1 = stats.zmap(x, x, axis=1)

        z0_expected = [[-t1, -t3/2, -t3/2, 0.0],
                       [0.0,  t3,   -t3/2,  t1],
                       [t1,  -t3/2,  t3,   -t1]]
        z1_expected = [[-1.0, -1.0, 1.0, 1.0],
                       [-t2, -t2, -t2, np.sqrt(3.)],
                       [1.0, -1.0, 1.0, -1.0]]

        assert_array_almost_equal(z0, z0_expected)
        assert_array_almost_equal(z1, z1_expected)

    def test_zmap_ddof(self):
        """Test use of 'ddof' keyword in zmap."""
        x = np.array([[0.0, 0.0, 1.0, 1.0],
                      [0.0, 1.0, 2.0, 3.0]])

        t1 = 1.0/np.sqrt(2.0/3)
        t2 = np.sqrt(3.)/3
        t3 = np.sqrt(2.)

        z = stats.zmap(x, x, axis=1, ddof=1)

        z0_expected = np.array([-0.5, -0.5, 0.5, 0.5])/(1.0/np.sqrt(3))
        z1_expected = np.array([-1.5, -0.5, 0.5, 1.5])/(np.sqrt(5./3))
        assert_array_almost_equal(z[0], z0_expected)
        assert_array_almost_equal(z[1], z1_expected)

    def test_zscore(self):
        """
        not in R, so tested by using
        (testcase[i]-mean(testcase,axis=0))/sqrt(var(testcase)*3/4)
        """
        y = stats.zscore(self.testcase)
        desired = ([-1.3416407864999, -0.44721359549996 , 0.44721359549996 , 1.3416407864999])
        assert_array_almost_equal(desired,y,decimal=12)

    def test_zscore_axis(self):
        """Test use of 'axis' keyword in zscore."""
        x = np.array([[0.0, 0.0, 1.0, 1.0],
                      [1.0, 1.0, 1.0, 2.0],
                      [2.0, 0.0, 2.0, 0.0]])

        t1 = 1.0/np.sqrt(2.0/3)
        t2 = np.sqrt(3.)/3
        t3 = np.sqrt(2.)

        z0 = stats.zscore(x, axis=0)
        z1 = stats.zscore(x, axis=1)

        z0_expected = [[-t1, -t3/2, -t3/2, 0.0],
                       [0.0,  t3,   -t3/2,  t1],
                       [t1,  -t3/2,  t3,   -t1]]
        z1_expected = [[-1.0, -1.0, 1.0, 1.0],
                       [-t2, -t2, -t2, np.sqrt(3.)],
                       [1.0, -1.0, 1.0, -1.0]]

        assert_array_almost_equal(z0, z0_expected)
        assert_array_almost_equal(z1, z1_expected)

    def test_zscore_ddof(self):
        """Test use of 'ddof' keyword in zscore."""
        x = np.array([[0.0, 0.0, 1.0, 1.0],
                      [0.0, 1.0, 2.0, 3.0]])

        t1 = 1.0/np.sqrt(2.0/3)
        t2 = np.sqrt(3.)/3
        t3 = np.sqrt(2.)

        z = stats.zscore(x, axis=1, ddof=1)

        z0_expected = np.array([-0.5, -0.5, 0.5, 0.5])/(1.0/np.sqrt(3))
        z1_expected = np.array([-1.5, -0.5, 0.5, 1.5])/(np.sqrt(5./3))
        assert_array_almost_equal(z[0], z0_expected)
        assert_array_almost_equal(z[1], z1_expected)


class TestMoments(TestCase):
    """
        Comparison numbers are found using R v.1.5.1
        note that length(testcase) = 4
        testmathworks comes from documentation for the
        Statistics Toolbox for Matlab and can be found at both
        http://www.mathworks.com/access/helpdesk/help/toolbox/stats/kurtosis.shtml
        http://www.mathworks.com/access/helpdesk/help/toolbox/stats/skewness.shtml
        Note that both test cases came from here.
    """
    testcase = [1,2,3,4]
    testmathworks = [1.165 , 0.6268, 0.0751, 0.3516, -0.6965]
    def test_moment(self):
        """
        mean((testcase-mean(testcase))**power,axis=0),axis=0))**power))"""
        y = stats.moment(self.testcase,1)
        assert_approx_equal(y,0.0,10)
        y = stats.moment(self.testcase,2)
        assert_approx_equal(y,1.25)
        y = stats.moment(self.testcase,3)
        assert_approx_equal(y,0.0)
        y = stats.moment(self.testcase,4)
        assert_approx_equal(y,2.5625)
    def test_variation(self):
        """
        variation = samplestd/mean """
##        y = stats.variation(self.shoes[0])
##        assert_approx_equal(y,21.8770668)
        y = stats.variation(self.testcase)
        assert_approx_equal(y,0.44721359549996, 10)

    def test_skewness(self):
        """
        sum((testmathworks-mean(testmathworks,axis=0))**3,axis=0)/
            ((sqrt(var(testmathworks)*4/5))**3)/5
        """
        y = stats.skew(self.testmathworks)
        assert_approx_equal(y,-0.29322304336607,10)
        y = stats.skew(self.testmathworks,bias=0)
        assert_approx_equal(y,-0.437111105023940,10)
        y = stats.skew(self.testcase)
        assert_approx_equal(y,0.0,10)

    def test_skewness_scalar(self):
        """
        `skew` must return a scalar for 1-dim input
        """
        assert_equal(stats.skew(arange(10)), 0.0)

    def test_kurtosis(self):
        """
            sum((testcase-mean(testcase,axis=0))**4,axis=0)/((sqrt(var(testcase)*3/4))**4)/4
            sum((test2-mean(testmathworks,axis=0))**4,axis=0)/((sqrt(var(testmathworks)*4/5))**4)/5
            Set flags for axis = 0 and
            fisher=0 (Pearson's defn of kurtosis for compatiability with Matlab)
        """
        y = stats.kurtosis(self.testmathworks,0,fisher=0,bias=1)
        assert_approx_equal(y, 2.1658856802973,10)

        # Note that MATLAB has confusing docs for the following case
        #  kurtosis(x,0) gives an unbiased estimate of Pearson's skewness
        #  kurtosis(x)  gives a biased estimate of Fisher's skewness (Pearson-3)
        #  The MATLAB docs imply that both should give Fisher's
        y = stats.kurtosis(self.testmathworks,fisher=0,bias=0)
        assert_approx_equal(y, 3.663542721189047,10)
        y = stats.kurtosis(self.testcase,0,0)
        assert_approx_equal(y,1.64)

    def test_kurtosis_array_scalar(self):
        assert_equal(type(stats.kurtosis([1,2,3])), float)

class TestThreshold(TestCase):
    def test_basic(self):
        a = [-1,2,3,4,5,-1,-2]
        assert_array_equal(stats.threshold(a),a)
        assert_array_equal(stats.threshold(a,3,None,0),
                           [0,0,3,4,5,0,0])
        assert_array_equal(stats.threshold(a,None,3,0),
                           [-1,2,3,0,0,-1,-2])
        assert_array_equal(stats.threshold(a,2,4,0),
                           [0,2,3,4,0,0,0])

# Hypothesis test tests
class TestStudentTest(TestCase):
    X1 = np.array([-1, 0, 1])
    X2 = np.array([0, 1, 2])
    T1_0 = 0
    P1_0 = 1
    T1_1 = -1.732051
    P1_1 = 0.2254033
    T1_2 = -3.464102
    P1_2 =  0.0741799
    T2_0 = 1.732051
    P2_0 = 0.2254033
    def test_onesample(self):
        t, p = stats.ttest_1samp(self.X1, 0)

        assert_array_almost_equal(t, self.T1_0)
        assert_array_almost_equal(p, self.P1_0)

        t, p = stats.ttest_1samp(self.X2, 0)

        assert_array_almost_equal(t, self.T2_0)
        assert_array_almost_equal(p, self.P2_0)

        t, p = stats.ttest_1samp(self.X1, 1)

        assert_array_almost_equal(t, self.T1_1)
        assert_array_almost_equal(p, self.P1_1)

        t, p = stats.ttest_1samp(self.X1, 2)

        assert_array_almost_equal(t, self.T1_2)
        assert_array_almost_equal(p, self.P1_2)


def test_percentileofscore():
    pcos = stats.percentileofscore

    assert_equal(pcos([1,2,3,4,5,6,7,8,9,10],4), 40.0)

    for (kind, result) in [('mean', 35.0),
                           ('strict', 30.0),
                           ('weak', 40.0)]:
        yield assert_equal, pcos(np.arange(10) + 1,
                                                    4, kind=kind), \
                                                    result

    # multiple - 2
    for (kind, result) in [('rank', 45.0),
                           ('strict', 30.0),
                           ('weak', 50.0),
                           ('mean', 40.0)]:
        yield assert_equal, pcos([1,2,3,4,4,5,6,7,8,9],
                                                    4, kind=kind), \
                                                    result

    # multiple - 3
    assert_equal(pcos([1,2,3,4,4,4,5,6,7,8], 4), 50.0)
    for (kind, result) in [('rank', 50.0),
                           ('mean', 45.0),
                           ('strict', 30.0),
                           ('weak', 60.0)]:

        yield assert_equal, pcos([1,2,3,4,4,4,5,6,7,8],
                                                    4, kind=kind), \
                                                    result

    # missing
    for kind in ('rank', 'mean', 'strict', 'weak'):
        yield assert_equal, pcos([1,2,3,5,6,7,8,9,10,11],
                                                    4, kind=kind), \
                                                    30

    #larger numbers
    for (kind, result) in [('mean', 35.0),
                           ('strict', 30.0),
                           ('weak', 40.0)]:
        yield assert_equal, \
              pcos([10, 20, 30, 40, 50, 60, 70, 80, 90, 100], 40,
                   kind=kind), result

    for (kind, result) in [('mean', 45.0),
                           ('strict', 30.0),
                           ('weak', 60.0)]:
        yield assert_equal, \
              pcos([10, 20, 30, 40, 40, 40, 50, 60, 70, 80],
                   40, kind=kind), result


    for kind in ('rank', 'mean', 'strict', 'weak'):
        yield assert_equal, \
              pcos([10, 20, 30, 50, 60, 70, 80, 90, 100, 110],
                   40, kind=kind), 30.0

    #boundaries
    for (kind, result) in [('rank', 10.0),
                           ('mean', 5.0),
                           ('strict', 0.0),
                           ('weak', 10.0)]:
        yield assert_equal, \
              pcos([10, 20, 30, 50, 60, 70, 80, 90, 100, 110],
                   10, kind=kind), result

    for (kind, result) in [('rank', 100.0),
                           ('mean', 95.0),
                           ('strict', 90.0),
                           ('weak', 100.0)]:
        yield assert_equal, \
              pcos([10, 20, 30, 50, 60, 70, 80, 90, 100, 110],
                   110, kind=kind), result

    #out of bounds
    for (kind, score, result) in [('rank', 200, 100.0),
                                  ('mean', 200, 100.0),
                                  ('mean', 0, 0.0)]:
        yield assert_equal, \
              pcos([10, 20, 30, 50, 60, 70, 80, 90, 100, 110],
                   score, kind=kind), result


def test_friedmanchisquare():
    # see ticket:113
    # verified with matlab and R
    #From Demsar "Statistical Comparisons of Classifiers over Multiple Data Sets"
    #2006, Xf=9.28 (no tie handling, tie corrected Xf >=9.28)
    x1 = [array([0.763, 0.599, 0.954, 0.628, 0.882, 0.936, 0.661, 0.583,
                 0.775, 1.0, 0.94, 0.619, 0.972, 0.957]),
          array([0.768, 0.591, 0.971, 0.661, 0.888, 0.931, 0.668, 0.583,
                 0.838, 1.0, 0.962, 0.666, 0.981, 0.978]),
          array([0.771, 0.590, 0.968, 0.654, 0.886, 0.916, 0.609, 0.563,
                 0.866, 1.0, 0.965, 0.614, 0.9751, 0.946]),
          array([0.798, 0.569, 0.967, 0.657, 0.898, 0.931, 0.685, 0.625,
                 0.875, 1.0, 0.962, 0.669, 0.975, 0.970])]

    #From "Bioestadistica para las ciencias de la salud" Xf=18.95 p<0.001:
    x2 = [array([4,3,5,3,5,3,2,5,4,4,4,3]),
          array([2,2,1,2,3,1,2,3,2,1,1,3]),
          array([2,4,3,3,4,3,3,4,4,1,2,1]),
          array([3,5,4,3,4,4,3,3,3,4,4,4])]

    #From Jerrorl H. Zar, "Biostatistical Analysis"(example 12.6), Xf=10.68, 0.005 < p < 0.01:
    #Probability from this example is inexact using Chisquare aproximation of Friedman Chisquare.
    x3 = [array([7.0,9.9,8.5,5.1,10.3]),
          array([5.3,5.7,4.7,3.5,7.7]),
          array([4.9,7.6,5.5,2.8,8.4]),
          array([8.8,8.9,8.1,3.3,9.1])]


    assert_array_almost_equal(stats.friedmanchisquare(x1[0],x1[1],x1[2],x1[3]),(10.2283464566929, 0.0167215803284414))
    assert_array_almost_equal(stats.friedmanchisquare(x2[0],x2[1],x2[2],x2[3]),(18.9428571428571, 0.000280938375189499))
    assert_array_almost_equal(stats.friedmanchisquare(x3[0],x3[1],x3[2],x3[3]),(10.68, 0.0135882729582176))
    np.testing.assert_raises(ValueError, stats.friedmanchisquare,x3[0],x3[1])

    # test using mstats
    assert_array_almost_equal(stats.mstats.friedmanchisquare(x1[0],x1[1],x1[2],x1[3]),(10.2283464566929, 0.0167215803284414))
    # the following fails
    #assert_array_almost_equal(stats.mstats.friedmanchisquare(x2[0],x2[1],x2[2],x2[3]),(18.9428571428571, 0.000280938375189499))
    assert_array_almost_equal(stats.mstats.friedmanchisquare(x3[0],x3[1],x3[2],x3[3]),(10.68, 0.0135882729582176))
    np.testing.assert_raises(ValueError,stats.mstats.friedmanchisquare,x3[0],x3[1])

def test_kstest():
    #from numpy.testing import assert_almost_equal

    # comparing with values from R
    x = np.linspace(-1,1,9)
    D,p = stats.kstest(x,'norm')
    assert_almost_equal( D, 0.15865525393145705, 12)
    assert_almost_equal( p, 0.95164069201518386, 1)

    x = np.linspace(-15,15,9)
    D,p = stats.kstest(x,'norm')
    assert_almost_equal( D, 0.44435602715924361, 15)
    assert_almost_equal( p, 0.038850140086788665, 8)

    # the following tests rely on deterministicaly replicated rvs
    np.random.seed(987654321)
    x = stats.norm.rvs(loc=0.2, size=100)
    D,p = stats.kstest(x, 'norm', mode='asymp')
    assert_almost_equal( D, 0.12464329735846891, 15)
    assert_almost_equal( p, 0.089444888711820769, 15)
    assert_almost_equal( np.array(stats.kstest(x, 'norm', mode='asymp')),
                np.array((0.12464329735846891, 0.089444888711820769)), 15)
    assert_almost_equal( np.array(stats.kstest(x,'norm', alternative = 'less')),
                np.array((0.12464329735846891, 0.040989164077641749)), 15)
    # this 'greater' test fails with precision of decimal=14
    assert_almost_equal( np.array(stats.kstest(x,'norm', alternative = 'greater')),
                np.array((0.0072115233216310994, 0.98531158590396228)), 12)

    #missing: no test that uses *args


def test_ks_2samp():
    #exact small sample solution
    data1 = np.array([1.0,2.0])
    data2 = np.array([1.0,2.0,3.0])
    assert_almost_equal(np.array(stats.ks_2samp(data1+0.01,data2)),
                np.array((0.33333333333333337, 0.99062316386915694)))
    assert_almost_equal(np.array(stats.ks_2samp(data1-0.01,data2)),
                np.array((0.66666666666666674, 0.42490954988801982)))
    #these can also be verified graphically
    assert_almost_equal(
        np.array(stats.ks_2samp(np.linspace(1,100,100),
                              np.linspace(1,100,100)+2+0.1)),
        np.array((0.030000000000000027, 0.99999999996005062)))
    assert_almost_equal(
        np.array(stats.ks_2samp(np.linspace(1,100,100),
                              np.linspace(1,100,100)+2-0.1)),
        np.array((0.020000000000000018, 0.99999999999999933)))
    #these are just regression tests
    assert_almost_equal(
        np.array(stats.ks_2samp(np.linspace(1,100,100),
                              np.linspace(1,100,110)+20.1)),
        np.array((0.21090909090909091, 0.015880386730710221)))
    assert_almost_equal(
        np.array(stats.ks_2samp(np.linspace(1,100,100),
                              np.linspace(1,100,110)+20-0.1)),
        np.array((0.20818181818181825, 0.017981441789762638)))

def test_ttest_rel():
    #regression test
    tr,pr = 0.81248591389165692, 0.41846234511362157
    tpr = ([tr,-tr],[pr,pr])

    rvs1 = np.linspace(1,100,100)
    rvs2 = np.linspace(1.01,99.989,100)
    rvs1_2D = np.array([np.linspace(1,100,100), np.linspace(1.01,99.989,100)])
    rvs2_2D = np.array([np.linspace(1.01,99.989,100), np.linspace(1,100,100)])

    t,p = stats.ttest_rel(rvs1, rvs2, axis=0)
    assert_array_almost_equal([t,p],(tr,pr))
    t,p = stats.ttest_rel(rvs1_2D.T, rvs2_2D.T, axis=0)
    assert_array_almost_equal([t,p],tpr)
    t,p = stats.ttest_rel(rvs1_2D, rvs2_2D, axis=1)
    assert_array_almost_equal([t,p],tpr)

    #test on 3 dimensions
    rvs1_3D = np.dstack([rvs1_2D,rvs1_2D,rvs1_2D])
    rvs2_3D = np.dstack([rvs2_2D,rvs2_2D,rvs2_2D])
    t,p = stats.ttest_rel(rvs1_3D, rvs2_3D, axis=1)
    assert_array_almost_equal(np.abs(t), tr)
    assert_array_almost_equal(np.abs(p), pr)
    assert_equal(t.shape, (2, 3))

    t,p = stats.ttest_rel(np.rollaxis(rvs1_3D,2), np.rollaxis(rvs2_3D,2), axis=2)
    assert_array_almost_equal(np.abs(t), tr)
    assert_array_almost_equal(np.abs(p), pr)
    assert_equal(t.shape, (3, 2))

    olderr = np.seterr(all='ignore')
    try:
        #test zero division problem
        t,p = stats.ttest_rel([0,0,0],[1,1,1])
        assert_equal((np.abs(t),p), (np.inf, 0))
        assert_equal(stats.ttest_rel([0,0,0], [0,0,0]), (np.nan, np.nan))

        #check that nan in input array result in nan output
        anan = np.array([[1,np.nan],[-1,1]])
        assert_equal(stats.ttest_ind(anan, np.zeros((2,2))),([0, np.nan], [1,np.nan]))
    finally:
        np.seterr(**olderr)


def test_ttest_ind():
    #regression test
    tr = 1.0912746897927283
    pr = 0.27647818616351882
    tpr = ([tr,-tr],[pr,pr])

    rvs2 = np.linspace(1,100,100)
    rvs1 = np.linspace(5,105,100)
    rvs1_2D = np.array([rvs1, rvs2])
    rvs2_2D = np.array([rvs2, rvs1])

    t,p = stats.ttest_ind(rvs1, rvs2, axis=0)
    assert_array_almost_equal([t,p],(tr,pr))
    t,p = stats.ttest_ind(rvs1_2D.T, rvs2_2D.T, axis=0)
    assert_array_almost_equal([t,p],tpr)
    t,p = stats.ttest_ind(rvs1_2D, rvs2_2D, axis=1)
    assert_array_almost_equal([t,p],tpr)

    #test on 3 dimensions
    rvs1_3D = np.dstack([rvs1_2D,rvs1_2D,rvs1_2D])
    rvs2_3D = np.dstack([rvs2_2D,rvs2_2D,rvs2_2D])
    t,p = stats.ttest_ind(rvs1_3D, rvs2_3D, axis=1)
    assert_almost_equal(np.abs(t), np.abs(tr))
    assert_array_almost_equal(np.abs(p), pr)
    assert_equal(t.shape, (2, 3))

    t,p = stats.ttest_ind(np.rollaxis(rvs1_3D,2), np.rollaxis(rvs2_3D,2), axis=2)
    assert_array_almost_equal(np.abs(t), np.abs(tr))
    assert_array_almost_equal(np.abs(p), pr)
    assert_equal(t.shape, (3, 2))

    olderr = np.seterr(all='ignore')
    try:
        #test zero division problem
        t,p = stats.ttest_ind([0,0,0],[1,1,1])
        assert_equal((np.abs(t),p), (np.inf, 0))
        assert_equal(stats.ttest_ind([0,0,0], [0,0,0]), (np.nan, np.nan))

        #check that nan in input array result in nan output
        anan = np.array([[1,np.nan],[-1,1]])
        assert_equal(stats.ttest_ind(anan, np.zeros((2,2))),([0, np.nan], [1,np.nan]))
    finally:
        np.seterr(**olderr)

def test_ttest_ind_with_uneq_var():

    # check vs. R
    a = (1, 2, 3)
    b = (1.1, 2.9, 4.2)
    pr = 0.53619490753126731
    tr = -0.68649512735572582
    t, p = stats.ttest_ind(a, b, equal_var = False)
    assert_array_almost_equal([t,p], [tr, pr])

    a = (1, 2, 3, 4)
    pr = 0.84354139131608286
    tr = -0.2108663315950719
    t, p = stats.ttest_ind(a, b, equal_var = False)
    assert_array_almost_equal([t,p], [tr, pr])

    #regression test
    tr = 1.0912746897927283
    tr_uneq_n = 0.66745638708050492
    pr = 0.27647831993021388
    pr_uneq_n = 0.50873585065616544
    tpr = ([tr,-tr],[pr,pr])

    rvs3 = np.linspace(1,100, 25)
    rvs2 = np.linspace(1,100,100)
    rvs1 = np.linspace(5,105,100)
    rvs1_2D = np.array([rvs1, rvs2])
    rvs2_2D = np.array([rvs2, rvs1])

    t,p = stats.ttest_ind(rvs1, rvs2, axis=0, equal_var = False)
    assert_array_almost_equal([t,p],(tr,pr))
    t,p = stats.ttest_ind(rvs1, rvs3, axis =0, equal_var = False)
    assert_array_almost_equal([t,p], (tr_uneq_n, pr_uneq_n))
    t,p = stats.ttest_ind(rvs1_2D.T, rvs2_2D.T, axis=0, equal_var = False)
    assert_array_almost_equal([t,p],tpr)
    t,p = stats.ttest_ind(rvs1_2D, rvs2_2D, axis=1, equal_var = False)
    assert_array_almost_equal([t,p],tpr)

    #test on 3 dimensions
    rvs1_3D = np.dstack([rvs1_2D,rvs1_2D,rvs1_2D])
    rvs2_3D = np.dstack([rvs2_2D,rvs2_2D,rvs2_2D])
    t,p = stats.ttest_ind(rvs1_3D, rvs2_3D, axis=1, equal_var = False)
    assert_almost_equal(np.abs(t), np.abs(tr))
    assert_array_almost_equal(np.abs(p), pr)
    assert_equal(t.shape, (2, 3))

    t,p = stats.ttest_ind(np.rollaxis(rvs1_3D,2), np.rollaxis(rvs2_3D,2),
                                   axis=2, equal_var = False)
    assert_array_almost_equal(np.abs(t), np.abs(tr))
    assert_array_almost_equal(np.abs(p), pr)
    assert_equal(t.shape, (3, 2))

    olderr = np.seterr(all='ignore')
    try:
        #test zero division problem
        t,p = stats.ttest_ind([0,0,0],[1,1,1], equal_var = False)
        assert_equal((np.abs(t),p), (np.inf, 0))
        assert_equal(stats.ttest_ind([0,0,0], [0,0,0], equal_var = False), (np.nan, np.nan))

        #check that nan in input array result in nan output
        anan = np.array([[1,np.nan],[-1,1]])
        assert_equal(stats.ttest_ind(anan, np.zeros((2,2)), equal_var = False),
                     ([0, np.nan], [1,np.nan]))
    finally:
        np.seterr(**olderr)

def test_ttest_1samp_new():
    n1, n2, n3 = (10,15,20)
    rvn1 = stats.norm.rvs(loc=5,scale=10,size=(n1,n2,n3))

    #check multidimensional array and correct axis handling
    #deterministic rvn1 and rvn2 would be better as in test_ttest_rel
    t1,p1 = stats.ttest_1samp(rvn1[:,:,:], np.ones((n2,n3)),axis=0)
    t2,p2 = stats.ttest_1samp(rvn1[:,:,:], 1,axis=0)
    t3,p3 = stats.ttest_1samp(rvn1[:,0,0], 1)
    assert_array_almost_equal(t1,t2, decimal=14)
    assert_almost_equal(t1[0,0],t3, decimal=14)
    assert_equal(t1.shape, (n2,n3))

    t1,p1 = stats.ttest_1samp(rvn1[:,:,:], np.ones((n1,n3)),axis=1)
    t2,p2 = stats.ttest_1samp(rvn1[:,:,:], 1,axis=1)
    t3,p3 = stats.ttest_1samp(rvn1[0,:,0], 1)
    assert_array_almost_equal(t1,t2, decimal=14)
    assert_almost_equal(t1[0,0],t3, decimal=14)
    assert_equal(t1.shape, (n1,n3))

    t1,p1 = stats.ttest_1samp(rvn1[:,:,:], np.ones((n1,n2)),axis=2)
    t2,p2 = stats.ttest_1samp(rvn1[:,:,:], 1,axis=2)
    t3,p3 = stats.ttest_1samp(rvn1[0,0,:], 1)
    assert_array_almost_equal(t1,t2, decimal=14)
    assert_almost_equal(t1[0,0],t3, decimal=14)
    assert_equal(t1.shape, (n1,n2))

    olderr = np.seterr(all='ignore')
    try:
        #test zero division problem
        t,p = stats.ttest_1samp([0,0,0], 1)
        assert_equal((np.abs(t),p), (np.inf, 0))
        assert_equal(stats.ttest_1samp([0,0,0], 0), (np.nan, np.nan))

        #check that nan in input array result in nan output
        anan = np.array([[1,np.nan],[-1,1]])
        assert_equal(stats.ttest_1samp(anan, 0),([0, np.nan], [1,np.nan]))
    finally:
        np.seterr(**olderr)


def test_describe():
    x = np.vstack((np.ones((3,4)),2*np.ones((2,4))))
    nc, mmc = (5, ([ 1.,  1.,  1.,  1.], [ 2.,  2.,  2.,  2.]))
    mc = np.array([ 1.4,  1.4,  1.4,  1.4])
    vc = np.array([ 0.3,  0.3,  0.3,  0.3])
    skc = [0.40824829046386357]*4
    kurtc = [-1.833333333333333]*4
    n, mm, m, v, sk, kurt = stats.describe(x)
    assert_equal(n, nc)
    assert_equal(mm, mmc)
    assert_equal(m, mc)
    assert_equal(v, vc)
    assert_array_almost_equal(sk, skc, decimal=13) #not sure about precision
    assert_array_almost_equal(kurt, kurtc, decimal=13)
    n, mm, m, v, sk, kurt = stats.describe(x.T, axis=1)
    assert_equal(n, nc)
    assert_equal(mm, mmc)
    assert_equal(m, mc)
    assert_equal(v, vc)
    assert_array_almost_equal(sk, skc, decimal=13) #not sure about precision
    assert_array_almost_equal(kurt, kurtc, decimal=13)

def test_normalitytests():
    # numbers verified with R: dagoTest in package fBasics
    st_normal, st_skew, st_kurt = (3.92371918, 1.98078826, -0.01403734)
    pv_normal, pv_skew, pv_kurt = (0.14059673, 0.04761502,  0.98880019)
    x = np.array((-2,-1,0,1,2,3)*4)**2
    yield assert_array_almost_equal, stats.normaltest(x), (st_normal, pv_normal)
    yield assert_array_almost_equal, stats.skewtest(x), (st_skew, pv_skew)
    yield assert_array_almost_equal, stats.kurtosistest(x), (st_kurt, pv_kurt)


class TestJarqueBera(TestCase):
    def test_jarque_bera_stats(self):
        np.random.seed(987654321)
        x = np.random.normal(0, 1, 100000)
        y = np.random.chisquare(10000, 100000)
        z = np.random.rayleigh(1, 100000)

        assert_(stats.jarque_bera(x)[1] > stats.jarque_bera(y)[1])
        assert_(stats.jarque_bera(x)[1] > stats.jarque_bera(z)[1])
        assert_(stats.jarque_bera(y)[1] > stats.jarque_bera(z)[1])

    def test_jarque_bera_array_like(self):
        np.random.seed(987654321)
        x = np.random.normal(0, 1, 100000)

        JB1, p1 = stats.jarque_bera(list(x))
        JB2, p2 = stats.jarque_bera(tuple(x))
        JB3, p3 = stats.jarque_bera(x.reshape(2, 50000))

        assert_(JB1 == JB2 == JB3)
        assert_(p1 == p2 == p3)

    def test_jarque_bera_size(self):
        assert_raises(ValueError, stats.jarque_bera, [])


def test_skewtest_too_few_samples():
    """Regression test for ticket #1492.

    skewtest requires at least 8 samples; 7 should raise a ValueError.
    """
    x = np.arange(7.0)
    assert_raises(ValueError, stats.skewtest, x)

def test_kurtosistest_too_few_samples():
    """Regression test for ticket #1425.

    kurtosistest requires at least 5 samples; 4 should raise a ValueError.
    """
    x = np.arange(4.0)
    assert_raises(ValueError, stats.kurtosistest, x)

def mannwhitneyu():
    x = np.array([ 1., 1., 1., 1., 1., 1., 1., 1., 1., 1., 1., 1., 1.,
        1., 1., 1., 1., 1., 1., 1., 1., 2., 1., 1., 1., 1., 1., 1., 1.,
        1., 1., 1., 1., 1., 1., 1., 1., 1., 1., 1., 1., 1., 1., 1., 1.,
        1., 1., 1., 1., 1., 1., 1., 1., 1., 1., 1., 1., 1., 1., 1., 1.,
        1., 1., 2., 1., 1., 1., 1., 1., 1., 1., 1., 1., 1., 1., 1., 1.,
        1., 1., 1., 1., 1., 1., 1., 1., 1., 1., 1., 1., 1., 1., 1., 1.,
        1., 1., 1., 1., 2., 1., 1., 1., 1., 1., 1., 1., 1., 1., 1., 1.,
        1., 1., 1., 1., 1., 2., 1., 1., 1., 1., 2., 1., 1., 2., 1., 1.,
        2., 1., 1., 1., 1., 1., 1., 1., 1., 1., 1., 1., 1., 1., 1., 1.,
        1., 1., 1., 1., 1., 1., 1., 1., 1., 1., 1., 2., 1., 1., 1., 1.,
        1., 1., 1., 1., 1., 1., 1., 1., 1., 1., 1., 1., 1., 1., 1., 1.,
        1., 1., 1., 1., 1., 1., 1., 1., 1., 1., 1., 1., 1., 1., 1., 1.,
        2., 1., 1., 1., 1., 1., 1., 1., 1., 1., 2., 1., 1., 1., 1., 1.,
        1., 1., 1., 1., 1., 1., 1., 1., 1., 1., 1., 1., 1., 3., 1., 1.,
        1., 1., 1., 1., 1., 1., 1., 1., 1., 1., 1., 1., 1., 1., 1., 1.,
        1., 1., 1., 1., 1., 1., 1.])

    y = np.array([ 1., 1., 1., 1., 1., 1., 1., 2., 1., 2., 1., 1., 1.,
        1., 2., 1., 1., 1., 2., 1., 1., 1., 1., 1., 2., 1., 1., 3., 1.,
        1., 1., 1., 1., 1., 1., 1., 1., 1., 2., 1., 2., 1., 1., 1., 1.,
        1., 1., 2., 1., 1., 1., 1., 1., 1., 1., 1., 1., 1., 1., 1., 1.,
        1., 1., 2., 1., 1., 1., 1., 1., 2., 2., 1., 1., 2., 1., 1., 2.,
        1., 2., 1., 1., 1., 1., 2., 2., 1., 1., 1., 1., 1., 1., 1., 1.,
        1., 1., 1., 1., 1., 1., 2., 1., 1., 1., 1., 1., 2., 2., 2., 1.,
        1., 1., 1., 1., 1., 1., 1., 1., 1., 1., 1., 1., 1., 1., 1., 1.,
        1., 2., 1., 1., 2., 1., 1., 1., 1., 2., 1., 1., 1., 1., 1., 1.,
        1., 1., 1., 1., 1., 1., 2., 1., 1., 1., 2., 1., 1., 1., 1., 1.,
        1.])
    #p-value verified with matlab and R to 5 significant digits
    assert_array_almost_equal(stats.stats.mannwhitneyu(x,y),
                    (16980.5, 2.8214327656317373e-005), decimal=12)



def test_pointbiserial():
    # copied from mstats tests removing nans
    x = [1,0,1,1,1,1,0,1,0,0,0,1,1,0,0,0,1,1,1,0,0,0,0,0,0,0,0,1,0,
         0,0,0,0,1]
    y = [14.8,13.8,12.4,10.1,7.1,6.1,5.8,4.6,4.3,3.5,3.3,3.2,3.0,
         2.8,2.8,2.5,2.4,2.3,2.1,1.7,1.7,1.5,1.3,1.3,1.2,1.2,1.1,
         0.8,0.7,0.6,0.5,0.2,0.2,0.1]
    assert_almost_equal(stats.pointbiserialr(x, y)[0], 0.36149, 5)


def test_obrientransform():
    #this is a regression test to check np.var replacement
    #I didn't separately verigy the numbers
    x1 = np.arange(5)
    result = np.array(
      [[  5.41666667,   1.04166667,  -0.41666667,   1.04166667,  5.41666667],
       [ 21.66666667,   4.16666667,  -1.66666667,   4.16666667, 21.66666667]])
    assert_array_almost_equal(stats.obrientransform(x1, 2*x1), result, decimal=8)


class HarMeanTestCase:
    def test_1dlist(self):
        ''' Test a 1d list'''
        a=[10, 20, 30, 40, 50, 60, 70, 80, 90, 100]
        b = 34.1417152147
        self.do(a, b)
    def test_1darray(self):
        ''' Test a 1d array'''
        a=np.array([10, 20, 30, 40, 50, 60, 70, 80, 90, 100])
        b = 34.1417152147
        self.do(a, b)
    def test_1dma(self):
        ''' Test a 1d masked array'''
        a=np.ma.array([10, 20, 30, 40, 50, 60, 70, 80, 90, 100])
        b = 34.1417152147
        self.do(a, b)
    def test_1dmavalue(self):
        ''' Test a 1d masked array with a masked value'''
        a=np.ma.array([10, 20, 30, 40, 50, 60, 70, 80, 90, 100],
                      mask=[0,0,0,0,0,0,0,0,0,1])
        b = 31.8137186141
        self.do(a, b)

    # Note the next tests use axis=None as default, not axis=0
    def test_2dlist(self):
        ''' Test a 2d list'''
        a=[[10, 20, 30, 40], [50, 60, 70, 80], [90, 100, 110, 120]]
        b = 38.6696271841
        self.do(a, b)
    def test_2darray(self):
        ''' Test a 2d array'''
        a=[[10, 20, 30, 40], [50, 60, 70, 80], [90, 100, 110, 120]]
        b = 38.6696271841
        self.do(np.array(a), b)
    def test_2dma(self):
        ''' Test a 2d masked array'''
        a=[[10, 20, 30, 40], [50, 60, 70, 80], [90, 100, 110, 120]]
        b = 38.6696271841
        self.do(np.ma.array(a), b)
    def test_2daxis0(self):
        ''' Test a 2d list with axis=0'''
        a=[[10, 20, 30, 40], [50, 60, 70, 80], [90, 100, 110, 120]]
        b = np.array([ 22.88135593,  39.13043478,  52.90076336,  65.45454545])
        self.do(a, b, axis=0)
    def test_2daxis1(self):
        ''' Test a 2d list with axis=1'''
        a=[[10, 20, 30, 40], [50, 60, 70, 80], [90, 100, 110, 120]]
        b = np.array([  19.2       ,   63.03939962,  103.80078637])
        self.do(a, b, axis=1)
    def test_2dmatrixdaxis0(self):
        ''' Test a 2d list with axis=0'''
        a=[[10, 20, 30, 40], [50, 60, 70, 80], [90, 100, 110, 120]]
        b = np.matrix([[ 22.88135593,  39.13043478,  52.90076336,  65.45454545]])
        self.do(np.matrix(a), b, axis=0)
    def test_2dmatrixaxis1(self):
        ''' Test a 2d list with axis=1'''
        a=[[10, 20, 30, 40], [50, 60, 70, 80], [90, 100, 110, 120]]
        b = np.matrix([[  19.2       ,   63.03939962,  103.80078637]]).T
        self.do(np.matrix(a), b, axis=1)
##    def test_dtype(self):
##        ''' Test a 1d list with a new dtype'''
##        a=[10, 20, 30, 40, 50, 60, 70, 80, 90, 100]
##        b = 34.1417152147
##        self.do(a, b, dtype=np.float128)  # does not work on Win32

class TestHarMean(HarMeanTestCase, TestCase):
    def do(self, a, b, axis=None, dtype=None):
        x = stats.hmean(a, axis=axis, dtype=dtype)
        assert_almost_equal(b, x)
        assert_equal(x.dtype, dtype)

class GeoMeanTestCase:
    def test_1dlist(self):
        ''' Test a 1d list'''
        a=[10, 20, 30, 40, 50, 60, 70, 80, 90, 100]
        b = 45.2872868812
        self.do(a, b)
    def test_1darray(self):
        ''' Test a 1d array'''
        a=np.array([10, 20, 30, 40, 50, 60, 70, 80, 90, 100])
        b = 45.2872868812
        self.do(a, b)
    def test_1dma(self):
        ''' Test a 1d masked array'''
        a=np.ma.array([10, 20, 30, 40, 50, 60, 70, 80, 90, 100])
        b = 45.2872868812
        self.do(a, b)
    def test_1dmavalue(self):
        ''' Test a 1d masked array with a masked value'''
        a=np.ma.array([10, 20, 30, 40, 50, 60, 70, 80, 90, 100], mask=[0,0,0,0,0,0,0,0,0,1])
        b = 41.4716627439
        self.do(a, b)

    # Note the next tests use axis=None as default, not axis=0
    def test_2dlist(self):
        ''' Test a 2d list'''
        a=[[10, 20, 30, 40], [50, 60, 70, 80], [90, 100, 110, 120]]
        b = 52.8885199
        self.do(a, b)
    def test_2darray(self):
        ''' Test a 2d array'''
        a=[[10, 20, 30, 40], [50, 60, 70, 80], [90, 100, 110, 120]]
        b = 52.8885199
        self.do(np.array(a), b)
    def test_2dma(self):
        ''' Test a 2d masked array'''
        a=[[10, 20, 30, 40], [50, 60, 70, 80], [90, 100, 110, 120]]
        b = 52.8885199
        self.do(np.ma.array(a), b)
    def test_2daxis0(self):
        ''' Test a 2d list with axis=0'''
        a=[[10, 20, 30, 40], [50, 60, 70, 80], [90, 100, 110, 120]]
        b = np.array([35.56893304,  49.32424149,  61.3579244 ,  72.68482371])
        self.do(a, b, axis=0)
    def test_2daxis1(self):
        ''' Test a 2d list with axis=1'''
        a=[[10, 20, 30, 40], [50, 60, 70, 80], [90, 100, 110, 120]]
        b = np.array([  22.13363839,   64.02171746,  104.40086817])
        self.do(a, b, axis=1)
    def test_2dmatrixdaxis0(self):
        ''' Test a 2d list with axis=0'''
        a=[[10, 20, 30, 40], [50, 60, 70, 80], [90, 100, 110, 120]]
        b = np.matrix([[35.56893304,  49.32424149,  61.3579244 ,  72.68482371]])
        self.do(np.matrix(a), b, axis=0)
    def test_2dmatrixaxis1(self):
        ''' Test a 2d list with axis=1'''
        a=[[10, 20, 30, 40], [50, 60, 70, 80], [90, 100, 110, 120]]
        b = np.matrix([[  22.13363839,   64.02171746,  104.40086817]]).T
        self.do(np.matrix(a), b, axis=1)
##    def test_dtype(self):
##        ''' Test a 1d list with a new dtype'''
##        a=[10, 20, 30, 40, 50, 60, 70, 80, 90, 100]
##        b = 45.2872868812
##        self.do(a, b, dtype=np.float128)  # does not exist on win32
    def test_1dlist0(self):
        ''' Test a 1d list with zero element'''
        a=[10, 20, 30, 40, 50, 60, 70, 80, 90, 0]
        b = 0.0 # due to exp(-inf)=0
        olderr = np.seterr(all='ignore')
        try:
            self.do(a, b)
        finally:
            np.seterr(**olderr)

    def test_1darray0(self):
        ''' Test a 1d array with zero element'''
        a=np.array([10, 20, 30, 40, 50, 60, 70, 80, 90, 0])
        b = 0.0 # due to exp(-inf)=0
        olderr = np.seterr(all='ignore')
        try:
            self.do(a, b)
        finally:
            np.seterr(**olderr)

    def test_1dma0(self):
        ''' Test a 1d masked array with zero element'''
        a=np.ma.array([10, 20, 30, 40, 50, 60, 70, 80, 90, 0])
        b = 41.4716627439
        olderr = np.seterr(all='ignore')
        try:
            self.do(a, b)
        finally:
            np.seterr(**olderr)

    def test_1dmainf(self):
        ''' Test a 1d masked array with negative element'''
        a=np.ma.array([10, 20, 30, 40, 50, 60, 70, 80, 90, -1])
        b = 41.4716627439
        olderr = np.seterr(all='ignore')
        try:
            self.do(a, b)
        finally:
            np.seterr(**olderr)

class TestGeoMean(GeoMeanTestCase, TestCase):
    def do(self, a, b, axis=None, dtype=None):
        #Note this doesn't test when axis is not specified
        x = stats.gmean(a, axis=axis, dtype=dtype)
        assert_almost_equal(b, x)
        assert_equal(x.dtype, dtype)


def test_binomtest():
    # precision tests compared to R for ticket:986
    pp = np.concatenate(( np.linspace(0.1,0.2,5), np.linspace(0.45,0.65,5),
                          np.linspace(0.85,0.95,5)))
    n = 501
    x = 450
    results = [0.0, 0.0, 1.0159969301994141e-304,
    2.9752418572150531e-275, 7.7668382922535275e-250,
    2.3381250925167094e-099, 7.8284591587323951e-081,
    9.9155947819961383e-065, 2.8729390725176308e-050,
    1.7175066298388421e-037, 0.0021070691951093692,
    0.12044570587262322, 0.88154763174802508, 0.027120993063129286,
    2.6102587134694721e-006]

    for p, res in zip(pp,results):
        assert_approx_equal(stats.binom_test(x, n, p), res,
                            significant=12, err_msg='fail forp=%f'%p)

    assert_approx_equal(stats.binom_test(50,100,0.1), 5.8320387857343647e-024,
                            significant=12, err_msg='fail forp=%f'%p)

class Test_Trim(object):
    # test trim functions
    def test_trim1(self):
        a = np.arange(11)
        assert_equal(stats.trim1(a, 0.1), np.arange(10))
        assert_equal(stats.trim1(a, 0.2), np.arange(9))
        assert_equal(stats.trim1(a, 0.2, tail='left'), np.arange(2,11))
        assert_equal(stats.trim1(a, 3/11., tail='left'), np.arange(3,11))

    def test_trimboth(self):
        a = np.arange(11)
        assert_equal(stats.trimboth(a, 3/11.), np.arange(3,8))
        assert_equal(stats.trimboth(a, 0.2), np.array([2, 3, 4, 5, 6, 7, 8]))
        assert_equal(stats.trimboth(np.arange(24).reshape(6,4), 0.2),
                     np.arange(4,20).reshape(4,4))
        assert_equal(stats.trimboth(np.arange(24).reshape(4,6).T, 2/6.),
               np.array([[ 2,  8, 14, 20],[ 3,  9, 15, 21]]))
        assert_raises(ValueError, stats.trimboth,
               np.arange(24).reshape(4,6).T, 4/6.)

    def test_trim_mean(self):
        assert_equal(stats.trim_mean(np.arange(24).reshape(4,6).T, 2/6.),
                        np.array([  2.5,   8.5,  14.5,  20.5]))
        assert_equal(stats.trim_mean(np.arange(24).reshape(4,6), 2/6.),
                        np.array([  9.,  10.,  11.,  12.,  13.,  14.]))
        assert_equal(stats.trim_mean(np.arange(24), 2/6.), 11.5)
        assert_equal(stats.trim_mean([5,4,3,1,2,0], 2/6.), 2.5)


class TestSigamClip(object):
    def test_sigmaclip1(self):
        a = np.concatenate((np.linspace(9.5,10.5,31),np.linspace(0,20,5)))
        fact = 4  #default
        c, low, upp = stats.sigmaclip(a)
        assert_(c.min()>low)
        assert_(c.max()<upp)
        assert_equal(low, c.mean() - fact*c.std())
        assert_equal(upp, c.mean() + fact*c.std())
        assert_equal(c.size, a.size)

    def test_sigmaclip2(self):
        a = np.concatenate((np.linspace(9.5,10.5,31),np.linspace(0,20,5)))
        fact = 1.5
        c, low, upp = stats.sigmaclip(a, fact, fact)
        assert_(c.min()>low)
        assert_(c.max()<upp)
        assert_equal(low, c.mean() - fact*c.std())
        assert_equal(upp, c.mean() + fact*c.std())
        assert_equal(c.size, 4)
        assert_equal(a.size, 36) #check original array unchanged

    def test_sigmaclip3(self):
        a = np.concatenate((np.linspace(9.5,10.5,11),np.linspace(-100,-50,3)))
        fact = 1.8
        c, low, upp = stats.sigmaclip(a, fact, fact)
        assert_(c.min()>low)
        assert_(c.max()<upp)
        assert_equal(low, c.mean() - fact*c.std())
        assert_equal(upp, c.mean() + fact*c.std())
        assert_equal(c, np.linspace(9.5,10.5,11))


class TestFOneWay(TestCase):

    def test_trivial(self):
        """A trivial test of stats.f_oneway, with F=0."""
        F, p = stats.f_oneway([0,2], [0,2])
        assert_equal(F, 0.0)

    def test_basic(self):
        """A test of stats.f_oneway, with F=2."""
        F, p = stats.f_oneway([0,2], [2,4])
        # Despite being a floating point calculation, this data should
        # result in F being exactly 2.0.
        assert_equal(F, 2.0)


class TestKruskal(TestCase):

    def test_simple(self):
        """A really simple case for stats.kruskal"""
        x = [1]
        y = [2]
        h, p = stats.kruskal(x, y)
        assert_equal(h, 1.0)
        assert_approx_equal(p, stats.chisqprob(h, 1))
        h, p = stats.kruskal(np.array(x), np.array(y))
        assert_equal(h, 1.0)
        assert_approx_equal(p, stats.chisqprob(h, 1))

    def test_basic(self):
        """A basic test, with no ties."""
        x = [1, 3, 5, 7, 9]
        y = [2, 4, 6, 8, 10]
        h, p = stats.kruskal(x, y)
        assert_approx_equal(h, 3./11, significant=10)
        assert_approx_equal(p, stats.chisqprob(3./11, 1))
        h, p = stats.kruskal(np.array(x), np.array(y))
        assert_approx_equal(h, 3./11, significant=10)
        assert_approx_equal(p, stats.chisqprob(3./11, 1))

    def test_simple_tie(self):
        """A simple case with a tie."""
        x = [1]
        y = [1, 2]
        h_uncorr = 1.5**2 + 2*2.25**2 - 12
        corr = 0.75
        expected = h_uncorr / corr   # 0.5
        h, p = stats.kruskal(x, y)
        # Since the expression is simple and the exact answer is 0.5, it
        # should be safe to use assert_equal().
        assert_equal(h, expected)

    def test_another_tie(self):
        """Another test of stats.kruskal with a tie."""
        x = [1, 1, 1, 2]
        y = [2, 2, 2, 2]
        h_uncorr = (12. / 8. / 9.) * 4 * (3**2 + 6**2) - 3 * 9
        corr = 1 - float(3**3 - 3 + 5**3 - 5) / (8**3 - 8)
        expected = h_uncorr / corr
        h, p = stats.kruskal(x, y)
        assert_approx_equal(h, expected)

    def test_three_groups(self):
        """A test of stats.kruskal with three groups, with ties."""
        x = [1, 1, 1]
        y = [2, 2, 2]
        z = [2, 2]
        h_uncorr = (12. / 8. / 9.) * (3*2**2 + 3*6**2 + 2*6**2) - 3 * 9  # 5.0
        corr = 1 - float(3**3 - 3 + 5**3 - 5) / (8**3 - 8)
        expected = h_uncorr / corr  # 7.0
        h, p = stats.kruskal(x, y, z)
        assert_approx_equal(h, expected)
        assert_approx_equal(p, stats.chisqprob(h, 2))


if __name__ == "__main__":
    run_module_suite()<|MERGE_RESOLUTION|>--- conflicted
+++ resolved
@@ -1016,7 +1016,6 @@
         scoreatperc = stats.scoreatpercentile
 
         # Test defaults
-<<<<<<< HEAD
         assert_equal(scoreatperc(list(range(10)), 50), 4.5)
         assert_equal(scoreatperc(list(range(10)), 50, (2,7)), 4.5)
         assert_equal(scoreatperc(list(range(100)), 50, limit=(1, 8)), 4.5)
@@ -1038,25 +1037,6 @@
         assert_equal(scoreatperc(np.array([1, 10 ,100]), 50, (1,10),
                                  interpolation_method='fraction'),
                      5.5)
-=======
-        assert_equal(scoreatperc(range(10), 50), 4.5)
-        assert_equal(scoreatperc(range(10), 50, (2, 7)), 4.5)
-        assert_equal(scoreatperc(range(100), 50, limit=(1, 8)), 4.5)
-        assert_equal(scoreatperc(np.array([1, 10, 100]), 50, (10, 100)), 55)
-        assert_equal(scoreatperc(np.array([1, 10, 100]), 50, (1, 10)), 5.5)
-
-        # explicitly specify interpolation_method 'fraction' (the default)
-        assert_equal(scoreatperc(range(10), 50,
-                                interpolation_method='fraction'), 4.5)
-        assert_equal(scoreatperc(range(10), 50, limit=(2, 7),
-                                 interpolation_method='fraction'), 4.5)
-        assert_equal(scoreatperc(range(100), 50, limit=(1, 8),
-                                 interpolation_method='fraction'), 4.5)
-        assert_equal(scoreatperc(np.array([1, 10, 100]), 50, (10, 100),
-                                 interpolation_method='fraction'), 55)
-        assert_equal(scoreatperc(np.array([1, 10, 100]), 50, (1, 10),
-                                 interpolation_method='fraction'), 5.5)
->>>>>>> 1cdd08b6
 
     def test_lower_higher(self):
         scoreatperc = stats.scoreatpercentile
@@ -1066,7 +1046,6 @@
                                  interpolation_method='lower'), 4)
         assert_equal(scoreatperc(list(range(10)), 50,
                                  interpolation_method='higher'), 5)
-<<<<<<< HEAD
         assert_equal(scoreatperc(list(range(10)), 50, (2,7),
                                  interpolation_method='lower'), 4)
         assert_equal(scoreatperc(list(range(10)), 50, limit=(2,7),
@@ -1074,15 +1053,6 @@
         assert_equal(scoreatperc(list(range(100)), 50, (1,8),
                                  interpolation_method='lower'), 4)
         assert_equal(scoreatperc(list(range(100)), 50, (1,8),
-=======
-        assert_equal(scoreatperc(range(10), 50, (2, 7),
-                                 interpolation_method='lower'), 4)
-        assert_equal(scoreatperc(range(10), 50, limit=(2, 7),
-                                 interpolation_method='higher'), 5)
-        assert_equal(scoreatperc(range(100), 50, (1, 8),
-                                 interpolation_method='lower'), 4)
-        assert_equal(scoreatperc(range(100), 50, (1, 8),
->>>>>>> 1cdd08b6
                                  interpolation_method='higher'), 5)
         assert_equal(scoreatperc(np.array([1, 10, 100]), 50, (10, 100),
                                  interpolation_method='lower'), 10)
